--- conflicted
+++ resolved
@@ -1,21 +1,14 @@
-
 from abc import ABC, abstractmethod
 from typing import List, Dict, Any
 import numpy as np
-import time
 import trimesh
 from numpy.typing import NDArray
 from sklearn.cluster import DBSCAN
 
-<<<<<<< HEAD
-from OCC.Core.TopoDS import TopoDS_Shape, TopoDS_Face
-from OCC.Core.gp import gp_Pnt
 from OCC.Core.BRepAdaptor import BRepAdaptor_Surface
 from OCC.Core.GeomAbs import GeomAbs_Plane
-=======
-from OCC.Core.TopoDS import TopoDS_Shape
 from OCC.Core.gp import gp_Pnt, gp_Ax2, gp_Dir
->>>>>>> 85029309
+from OCC.Core.TopoDS import TopoDS_Shape, TopoDS_Face
 
 from .geometry_utils import trimesh_z_maps
 
@@ -338,17 +331,21 @@
                 if not points:
                     continue
             
+                valid_points.extend(points)
+                break
                 surface = BRepAdaptor_Surface(face)
                 if surface.GetType == GeomAbs_Plane:
                     points = filter_distance_from_outer_wire(points, face, self.min_depth, self.max_depth)
+
                 point_pairs = filter_point_pairs(points, shape.shape, pi/32, self.min_width, self.max_width)
 
                 points_widths = filter_closest_orthogonal(point_pairs, shape.shape)
+
                 points = filter_gripper_occlution(20, 50, points_widths, shape.shape, depth_tol=10)
 
                 valid_points.extend(points)
 
-        valid_points = filter_clustered_points(valid_points, shape.shape, lambda point: gp_Pnt(*point.position).Distance(cog), pi/16)
+        # valid_points = filter_clustered_points(valid_points, shape.shape, lambda point: gp_Pnt(*point.position).Distance(cog), pi/16)
         return PointSet(
             np.array([p.position for p in valid_points]),
             np.array([p.normal for p in valid_points]),
